--- conflicted
+++ resolved
@@ -9,12 +9,7 @@
         reopened,
         review_requested,
         synchronize,
-<<<<<<< HEAD
-      ]
-
-=======
     ]
->>>>>>> 74faf4ce
 
 jobs:
   build:
@@ -31,11 +26,7 @@
 
       - name: Install dependencies
         run: |
-<<<<<<< HEAD
-          pip install e .[dev]
-=======
           pip install -e .[dev]
->>>>>>> 74faf4ce
 
       - name: Run pre-commit hooks
         run: |
